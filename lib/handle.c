/* hivex - Windows Registry "hive" extraction library.
 * Copyright (C) 2009-2011 Red Hat Inc.
 * Derived from code by Petter Nordahl-Hagen under a compatible license:
 *   Copyright (c) 1997-2007 Petter Nordahl-Hagen.
 * Derived from code by Markus Stephany under a compatible license:
 *   Copyright (c) 2000-2004, Markus Stephany.
 *
 * This library is free software; you can redistribute it and/or
 * modify it under the terms of the GNU Lesser General Public
 * License as published by the Free Software Foundation;
 * version 2.1 of the License.
 *
 * This library is distributed in the hope that it will be useful,
 * but WITHOUT ANY WARRANTY; without even the implied warranty of
 * MERCHANTABILITY or FITNESS FOR A PARTICULAR PURPOSE.  See the GNU
 * Lesser General Public License for more details.
 *
 * See file LICENSE for the full license.
 */

#include <config.h>

#include <stdio.h>
#include <stdlib.h>
#include <stdint.h>
#include <inttypes.h>
#include <string.h>
#include <unistd.h>
#include <fcntl.h>
#include <sys/stat.h>
#include <errno.h>
#include <assert.h>
#include <iconv.h>
#include <glthread/lock.h>

#ifdef HAVE_MMAP
#include <sys/mman.h>
#else
/* On systems without mmap (and munmap), use a replacement function. */
#include "mmap.h"
#endif

#include "full-read.h"
#include "full-write.h"
#include "c-ctype.h"

#include "hivex.h"
#include "hivex-internal.h"

static uint32_t
header_checksum (const hive_h *h)
{
  uint32_t *daddr = (uint32_t *) h->addr;
  size_t i;
  uint32_t sum = 0;

  for (i = 0; i < 0x1fc / 4; ++i) {
    sum ^= le32toh (*daddr);
    daddr++;
  }

  return sum;
}

#define HIVEX_OPEN_MSGLVL_MASK (HIVEX_OPEN_VERBOSE|HIVEX_OPEN_DEBUG)

iconv_t *
_hivex_get_iconv (hive_h *h, recode_type t)
{
  gl_lock_lock (h->iconv_cache[t].mutex);
  if (h->iconv_cache[t].handle == NULL) {
    if (t == utf8_to_latin1)
      h->iconv_cache[t].handle = iconv_open ("LATIN1", "UTF-8");
    else if (t == latin1_to_utf8)
      h->iconv_cache[t].handle = iconv_open ("UTF-8", "LATIN1");
    else if (t == utf8_to_utf16le)
      h->iconv_cache[t].handle = iconv_open ("UTF-16LE", "UTF-8");
    else if (t == utf16le_to_utf8)
      h->iconv_cache[t].handle = iconv_open ("UTF-8", "UTF-16LE");
  } else {
    /* reinitialize iconv context */
    iconv (h->iconv_cache[t].handle, NULL, 0, NULL, 0);
  }
  return h->iconv_cache[t].handle;
}

void
_hivex_release_iconv (hive_h *h, recode_type t)
{
  gl_lock_unlock (h->iconv_cache[t].mutex);
}

size_t
hivex_free_bytes (hive_h *h) {
  return h->free_bytes;
}

size_t
hivex_used_bytes (hive_h *h) {
  return h->used_bytes;
}

hive_h *
hivex_open (const char *filename, int flags)
{
  hive_h *h = NULL;

  assert (sizeof (struct ntreg_header) == 0x1000);
  assert (offsetof (struct ntreg_header, csum) == 0x1fc);

  h = calloc (1, sizeof *h);
  if (h == NULL)
    goto error;

  h->msglvl = flags & HIVEX_OPEN_MSGLVL_MASK;

  const char *debug = getenv ("HIVEX_DEBUG");
  if (debug && STREQ (debug, "1"))
    h->msglvl = 2;

  DEBUG (2, "created handle %p", h);

  h->writable = !!(flags & HIVEX_OPEN_WRITE);
  h->unsafe = !!(flags & HIVEX_OPEN_UNSAFE);
  h->filename = strdup (filename);
  if (h->filename == NULL)
    goto error;

#ifdef O_CLOEXEC
  h->fd = open (filename, O_RDONLY | O_CLOEXEC | O_BINARY);
#else
  h->fd = open (filename, O_RDONLY | O_BINARY);
#endif
  if (h->fd == -1)
    goto error;
#ifndef O_CLOEXEC
  fcntl (h->fd, F_SETFD, FD_CLOEXEC);
#endif

  struct stat statbuf;
  if (fstat (h->fd, &statbuf) == -1)
    goto error;

  h->size = statbuf.st_size;

  if (h->size < 0x2000) {
    SET_ERRNO (EINVAL,
               "%s: file is too small to be a Windows NT Registry hive file",
               filename);
    goto error;
  }

  if (!h->writable) {
    h->addr = mmap (NULL, h->size, PROT_READ, MAP_SHARED, h->fd, 0);
    if (h->addr == MAP_FAILED)
      goto error;

    DEBUG (2, "mapped file at %p", h->addr);
  } else {
    h->addr = malloc (h->size);
    if (h->addr == NULL)
      goto error;

    if (full_read (h->fd, h->addr, h->size) < h->size)
      goto error;

    /* We don't need the file descriptor along this path, since we
     * have read all the data.
     */
    if (close (h->fd) == -1)
      goto error;
    h->fd = -1;
  }

  /* Check header. */
  if (h->hdr->magic[0] != 'r' ||
      h->hdr->magic[1] != 'e' ||
      h->hdr->magic[2] != 'g' ||
      h->hdr->magic[3] != 'f') {
    SET_ERRNO (ENOTSUP,
               "%s: not a Windows NT Registry hive file", filename);
    goto error;
  }

  /* Check major version. */
  uint32_t major_ver = le32toh (h->hdr->major_ver);
  if (major_ver != 1) {
    SET_ERRNO (ENOTSUP,
               "%s: hive file major version %" PRIu32 " (expected 1)",
               filename, major_ver);
    goto error;
  }

  h->bitmap = calloc (1 + h->size / 32, 1);
  if (h->bitmap == NULL)
    goto error;

  /* Header checksum. */
  uint32_t sum = header_checksum (h);
  if (sum != le32toh (h->hdr->csum)) {
    SET_ERRNO (EINVAL, "%s: bad checksum in hive header", filename);
    goto error;
  }

  for (int t=0; t<nr_recode_types; t++) {
    gl_lock_init (h->iconv_cache[t].mutex);
    h->iconv_cache[t].handle = NULL;
  }

  /* Last modified time. */
  h->last_modified = le64toh ((int64_t) h->hdr->last_modified);

  if (h->msglvl >= 2) {
    char *name = _hivex_recode (h, utf16le_to_utf8,
                                h->hdr->name, 64, NULL);

    fprintf (stderr,
             "hivex_open: header fields:\n"
             "  file version             %" PRIu32 ".%" PRIu32 "\n"
             "  sequence nos             %" PRIu32 " %" PRIu32 "\n"
             "    (sequences nos should match if hive was synched at shutdown)\n"
             "  last modified            %" PRIi64 "\n"
             "    (Windows filetime, x 100 ns since 1601-01-01)\n"
             "  original file name       %s\n"
             "    (only 32 chars are stored, name is probably truncated)\n"
             "  root offset              0x%x + 0x1000\n"
             "  end of last page         0x%x + 0x1000 (total file size 0x%zx)\n"
             "  checksum                 0x%x (calculated 0x%x)\n",
             major_ver, le32toh (h->hdr->minor_ver),
             le32toh (h->hdr->sequence1), le32toh (h->hdr->sequence2),
             h->last_modified,
             name ? name : "(conversion failed)",
             le32toh (h->hdr->offset),
             le32toh (h->hdr->blocks), h->size,
             le32toh (h->hdr->csum), sum);
    free (name);
  }

  h->rootoffs = le32toh (h->hdr->offset) + 0x1000;
  h->endpages = le32toh (h->hdr->blocks) + 0x1000;

  DEBUG (2, "root offset = 0x%zx", h->rootoffs);

  /* We'll set this flag when we see a block with the root offset (ie.
   * the root block).
   */
  int seen_root_block = 0, bad_root_block = 0;

  /* Collect some stats. */
  size_t pages = 0;           /* Number of hbin pages read. */
  size_t smallest_page = SIZE_MAX, largest_page = 0;
  size_t blocks = 0;          /* Total number of blocks found. */
  size_t smallest_block = SIZE_MAX, largest_block = 0, blocks_bytes = 0;
  size_t used_blocks = 0;     /* Total number of used blocks found. */
  size_t free_blocks = 0;     /* Total number of free blocks found. */

  /* Read the pages and blocks.  The aim here is to be robust against
   * corrupt or malicious registries.  So we make sure the loops
   * always make forward progress.  We add the address of each block
   * we read to a hash table so pointers will only reference the start
   * of valid blocks.
   */
  size_t off;
  struct ntreg_hbin_page *page;
  for (off = 0x1000; off < h->size; off += le32toh (page->page_size)) {
    if (off >= h->endpages)
      break;

    page = (struct ntreg_hbin_page *) ((char *) h->addr + off);
    if (page->magic[0] != 'h' ||
        page->magic[1] != 'b' ||
        page->magic[2] != 'i' ||
        page->magic[3] != 'n') {

      if (!h->unsafe) {
        SET_ERRNO (ENOTSUP,
                   "%s: trailing garbage at end of file "
                   "(at 0x%zx, after %zu pages)",
                   filename, off, pages);
        goto error;
      }

      DEBUG (2,
             "page not found at expected offset 0x%zx, "
             "seeking until one is found or EOF is reached",
             off);

      int found = 0;
      while (off < h->size) {
        off += 0x1000;

        if (off >= h->endpages)
          break;

        page = (struct ntreg_hbin_page *) ((char *) h->addr + off);
        if (page->magic[0] == 'h' &&
            page->magic[1] == 'b' &&
            page->magic[2] == 'i' &&
            page->magic[3] == 'n') {
          DEBUG (2, "found next page by seeking at 0x%zx", off);
          found = 1;
          break;
        }
      }

      if (!found) {
        DEBUG (2, "page not found and end of pages section reached");
        break;
      }
    }

    size_t page_size = le32toh (page->page_size);
    DEBUG (2, "page at 0x%zx, size %zu", off, page_size);
    pages++;
    if (page_size < smallest_page) smallest_page = page_size;
    if (page_size > largest_page) largest_page = page_size;

    if (page_size <= sizeof (struct ntreg_hbin_page) ||
        (page_size & 0x0fff) != 0) {
      SET_ERRNO (ENOTSUP,
                 "%s: page size %zu at 0x%zx, bad registry",
                 filename, page_size, off);
      goto error;
    }

    if (off + page_size > h->size) {
      SET_ERRNO (ENOTSUP,
                 "%s: page size %zu at 0x%zx extends beyond end of file, bad registry",
                 filename, page_size, off);
      goto error;
    }

    size_t page_offset = le32toh(page->offset_first) + 0x1000;

    if (page_offset != off) {
      SET_ERRNO (ENOTSUP,
                 "%s: declared page offset (0x%zx) does not match computed "
                 "offset (0x%zx), bad registry",
                 filename, page_offset, off);
      goto error;
    }

    /* Read the blocks in this page. */
    size_t blkoff;
    struct ntreg_hbin_block *block;
    size_t seg_len;
    for (blkoff = off + 0x20;
         blkoff < off + page_size;
         blkoff += seg_len) {
      blocks++;

      int is_root = blkoff == h->rootoffs;
      if (is_root)
        seen_root_block = 1;

      block = (struct ntreg_hbin_block *) ((char *) h->addr + blkoff);
      int used;
      seg_len = block_len (h, blkoff, &used);
/* https://gcc.gnu.org/bugzilla/show_bug.cgi?id=78665 */
#pragma GCC diagnostic push
#pragma GCC diagnostic ignored "-Wstrict-overflow"
      if (seg_len <= 4 || (seg_len & 3) != 0) {
#pragma GCC diagnostic pop
        if (is_root || !h->unsafe) {
          SET_ERRNO (ENOTSUP,
                     "%s, the block at 0x%zx has invalid size %" PRIu32
                     ", bad registry",
                     filename, blkoff, le32toh (block->seg_len));
          goto error;
        } else {
          DEBUG (2,
                 "%s: block at 0x%zx has invalid size %" PRIu32 ", skipping",
                 filename, blkoff, le32toh (block->seg_len));
          break;
        }
      }

      if (h->msglvl >= 2) {
        unsigned char *id = (unsigned char *) block->id;
        int id0 = id[0], id1 = id[1];

        fprintf (stderr, "%s: %s: "
                 "%s block id %d,%d (%c%c) at 0x%zx size %zu%s\n",
                 "hivex", __func__,
                 used ? "used" : "free",
                 id0, id1,
                 c_isprint (id0) ? id0 : '.',
                 c_isprint (id1) ? id1 : '.',
                 blkoff,
                 seg_len, is_root ? " (root)" : "");
      }

      blocks_bytes += seg_len;
      if (seg_len < smallest_block) smallest_block = seg_len;
      if (seg_len > largest_block) largest_block = seg_len;

      if (is_root && !used)
        bad_root_block = 1;

      if (used) {
        used_blocks++;
        h->used_bytes += seg_len;

        /* Root block must be an nk-block. */
        if (is_root && (block->id[0] != 'n' || block->id[1] != 'k'))
          bad_root_block = 1;

        /* Note this blkoff is a valid address. */
        BITMAP_SET (h->bitmap, blkoff);
      } else {
        free_blocks++;
        h->free_bytes += seg_len;
      }
    }
  }

  if (!seen_root_block) {
    SET_ERRNO (ENOTSUP, "%s: no root block found", filename);
    goto error;
  }

  if (bad_root_block) {
    SET_ERRNO (ENOTSUP, "%s: bad root block (free or not nk)", filename);
    goto error;
  }

  DEBUG (1, "successfully read Windows Registry hive file:\n"
         "  pages:          %zu [sml: %zu, lge: %zu]\n"
         "  blocks:         %zu [sml: %zu, avg: %zu, lge: %zu]\n"
         "  blocks used:    %zu\n"
         "  bytes used:     %zu\n"
         "  blocks free:    %zu\n"
         "  bytes free:     %zu",
         pages, smallest_page, largest_page,
         blocks, smallest_block, blocks_bytes / blocks, largest_block,
         used_blocks, h->used_bytes, free_blocks, h->free_bytes);
  return h;

 error:;
  int err = errno;
  if (h) {
    free (h->bitmap);
    if (h->addr && h->size && h->addr != MAP_FAILED) {
      if (!h->writable)
        munmap (h->addr, h->size);
      else
        free (h->addr);
    }
    if (h->fd >= 0)
      close (h->fd);
    free (h->filename);
    free (h);
  }
  errno = err;
  return NULL;
}

size_t copy_block(hive_h *old, hive_h *h, size_t blkoff);
int fix_nk(hive_h *old, hive_h *h, size_t blkoff, size_t parent);

int fix_bl(hive_h *old, hive_h *h, size_t blkoff, size_t nr_blocks){
  DEBUG(2, "fixing bl at 0x%zx", blkoff);
  struct ntreg_db_block *db = (struct ntreg_db_block *) ((char *) h->addr+ blkoff);
  for (int i = 0; i < nr_blocks; i++) {
    DEBUG(2, "db data block 0x%x", 0x1000 + le32toh(db->data[i]));
    size_t new_data_off = copy_block(old, h, 0x1000 + le32toh(db->data[i]));
    //realloc may invalidate pointers
    db = (struct ntreg_db_block *) ((char *) h->addr + blkoff);
    if (new_data_off != 0) db->data[i] = htole32(new_data_off - 0x1000);
    else return 1;
  }
  return 0;
}

int fix_db(hive_h *old, hive_h *h, size_t blkoff){
  int ret = 0;
  struct ntreg_db_record *db = (struct ntreg_db_record *) ((char *) h->addr+ blkoff);
  size_t nr_blocks = le32toh(db->nr_blocks);
  DEBUG(2,"Nr of big data blocks:%zu", nr_blocks);
  size_t new_blocklist_offset = copy_block(old, h, 0x1000 + le32toh(db->blocklist_offset));
  //realloc may invalidate pointers
  db = (struct ntreg_db_record *) ((char *) h->addr+ blkoff);
  if (new_blocklist_offset != 0) db->blocklist_offset = htole32(new_blocklist_offset - 0x1000);
  else return 1;
  return fix_bl(old, h, new_blocklist_offset, nr_blocks);
}

int fix_vk(hive_h *old, hive_h *h, size_t blkoff){
  struct ntreg_vk_record *vk = (struct ntreg_vk_record *) ((char *) h->addr+ blkoff);
  if (le32toh(vk->data_len) & 0x80000000) { //stored inline, do nothing
    DEBUG(2,"inline data");
  } else {
    DEBUG(2, "data len %u", vk->data_len);
    DEBUG(2, "data offset 0x%x", vk->data_offset);
    size_t new_data_offset = copy_block(old, h, 0x1000 + le32toh(vk->data_offset));
    //realloc may invalidate pointers
    vk = (struct ntreg_vk_record *) ((char *) h->addr+ blkoff);
    if (new_data_offset != 0) vk->data_offset = htole32(new_data_offset - 0x1000);
    else return 1;
  }
  if ((le32toh(vk->data_len) & 0x7fffffff) > 16344) { //big data?
    if(block_id_eq(h, 0x1000 + le32toh(vk->data_offset), "db")) {
      DEBUG(2, "big data");
      //Removing big data chunks from registry since they are unused
      return 0; //fix_db(old, h, 0x1000 + le32toh(vk->data_offset));
    }
  }
  return 0;
}

int fix_vl(hive_h *old, hive_h *h, size_t blkoff, size_t nr_values){
  int ret = 0;
  struct ntreg_value_list *vl;
  for (int i = 0; i < nr_values; i++) {
    //realloc may invalidate pointers
    vl = (struct ntreg_value_list *) ((char *) h->addr + blkoff);
    size_t new_vk_off = copy_block(old, h,  0x1000 + le32toh(vl->offset[i]));
    //realloc may invalidate pointers
    vl = (struct ntreg_value_list *) ((char *) h->addr + blkoff);
    if (new_vk_off != 0) vl->offset[i] = htole32(new_vk_off - 0x1000);
    else return 1;
    ret = fix_vk(old, h, new_vk_off);
    if (ret != 0) return ret;
  }
  return ret;
}

int fix_skl(hive_h *old, hive_h *h, size_t blkoff, size_t parent_off) {
  int ret;
  struct ntreg_hbin_block *block =
    (struct ntreg_hbin_block *) ((char *) h->addr + blkoff);
  if (strncmp(block->id, "lf", 2) == 0 || strncmp(block->id, "lh", 2) == 0) {
    DEBUG(2, "skl is type lf/lh");
    struct ntreg_lf_record *lf = (struct ntreg_lf_record *) block;
    size_t nr_keys = le32toh(lf->nr_keys);
    DEBUG(2, "nr_keys %zu", nr_keys);
    for ( size_t i = 0; i < nr_keys; i++){
      size_t new_nk_off = copy_block(old, h, 0x1000 + le32toh(lf->keys[i].offset));
      //realloc may invalidate pointers
      lf = (struct ntreg_lf_record *) ((char *) h->addr + blkoff);
      if (new_nk_off != 0) lf->keys[i].offset = htole32(new_nk_off - 0x1000);
      else return 1;
      ret = fix_nk(old, h, new_nk_off, parent_off);
      if (ret != 0) return ret;
      //realloc may invalidate pointers
      lf = (struct ntreg_lf_record *) ((char *) h->addr + blkoff);
    }
  } else if (strncmp(block->id, "li", 2) == 0) {
    DEBUG(2, "skl is type li");
    struct ntreg_ri_record *li = (struct ntreg_ri_record *) block;
    size_t nr_keys = le32toh(li->nr_offsets);
    for ( size_t i = 0; i < nr_keys; i++){
      size_t new_nk_off = copy_block(old, h, 0x1000 + le32toh(li->offset[i]));
      //realloc may invalidate pointers
      li = (struct ntreg_ri_record *) ((char *) h->addr + blkoff);
      if (new_nk_off != 0) li->offset[i] = htole32(new_nk_off - 0x1000);
      else return 1;
      ret = fix_nk(old, h, new_nk_off, parent_off);
      if (ret != 0) return ret;
      //realloc may invalidate pointers
      li = (struct ntreg_ri_record *) ((char *) h->addr + blkoff);
    }
  } else if (strncmp(block->id, "ri", 2) == 0) {
    DEBUG(2, "skl is type ri");
    struct ntreg_ri_record *ri = (struct ntreg_ri_record *) block;
    size_t nr_lists = le32toh(ri->nr_offsets);
    DEBUG(2, "size of ri %zu",nr_lists);
    for ( size_t i = 0 ; i < nr_lists; i++){
      size_t new_list_off = copy_block(old, h, 0x1000 + le32toh(ri->offset[i]));
      //realloc may invalidate pointers
      ri = (struct ntreg_ri_record *) ((char *) h->addr + blkoff);
      if (new_list_off != 0) ri->offset[i] = htole32(new_list_off- 0x1000);
      else return 1;
      ret = fix_skl(old, h, new_list_off, parent_off);
      if (ret != 0) return ret;
      //realloc may invalidate pointers
      ri = (struct ntreg_ri_record *) ((char *) h->addr + blkoff);
    }
  }
}

int fix_nk(hive_h *old, hive_h *h, size_t blkoff, size_t parent){
  int ret = 0;
  DEBUG(2, "fixing nk at blkoff 0x%zx", blkoff);
  struct ntreg_nk_record *nk = (struct ntreg_nk_record *)((char *) h->addr + blkoff);
  //1. Set parent
  nk->parent = parent;
  //2. Copy KV
  size_t nr_values = le32toh (nk->nr_values);
  DEBUG(2, "nr_values = %zu", nr_values);
  if (nr_values > 0) {
    size_t new_vl_off = copy_block(old, h, 0x1000 + le32toh(nk->vallist));
    //realloc may invalidate pointers
    nk = (struct ntreg_nk_record *)((char *) h->addr + blkoff);
    if (new_vl_off != 0) nk->vallist = htole32(new_vl_off - 0x1000);
    else return 1;
    ret = fix_vl(old, h,  0x1000 + le32toh(nk->vallist), nr_values);
    if (ret != 0) return ret;
    //realloc may invalidate pointers
    nk = (struct ntreg_nk_record *)((char *) h->addr + blkoff);
  }
<<<<<<< HEAD
  //3. Skip SK - duplicating increases size, caching requried
  nk->sk = 0;

=======
  //3. Copy SK - cached because seems to repeat very often
  size_t cached_blkoff = get_sk(nk->sk);
  if (cached_blkoff != 0) {
    nk->sk = cached_blkoff;
  } else {
    size_t new_sk_off = copy_block(old, h, 0x1000 + le32toh(nk->sk));
    //realloc may invalidate pointers
    if (new_sk_off == 0){
      //seeing a lot of security and hardware hives w/ bad SK blocks
    } else {
      nk = (struct ntreg_nk_record *)((char *) h->addr + blkoff);
      add_sk(nk->sk, htole32(new_sk_off - 0x1000));
      nk->sk = htole32(new_sk_off - 0x1000);
    }
  }
>>>>>>> b8b56bed
  //4. Class-name offset
  size_t classname_len = le32toh(nk->classname_len);
  if (classname_len > 0) {
    size_t new_cn_off = copy_block(old, h, 0x1000 + le32toh(nk->classname));
    //realloc may invalidate pointers
    nk = (struct ntreg_nk_record *)((char *) h->addr + blkoff);
    if (new_cn_off != 0) nk->classname = htole32(new_cn_off - 0x1000);
    else return 1;
    }
  //5. Subkey offset
  size_t nr_subkeys = le32toh(nk->nr_subkeys);
  DEBUG(2, "nr_subkeys: %zu", nr_subkeys);
  if (nr_subkeys > 0) {
    size_t new_subkey_list_off = copy_block(old, h, 0x1000 + le32toh(nk->subkey_lf));
    //realloc may invalidate pointers
    nk = (struct ntreg_nk_record *)((char *) h->addr + blkoff);
    if (new_subkey_list_off != 0) nk->subkey_lf = htole32(new_subkey_list_off - 0x1000);
    else return 1;
    ret = fix_skl(old, h, new_subkey_list_off, htole32(blkoff-0x1000));
    if (ret != 0) return ret;
    //realloc may invalidate pointers
    nk = (struct ntreg_nk_record *)((char *) h->addr + blkoff);
  }
  return ret;
}

size_t
copy_block(hive_h *old, hive_h *h, size_t blkoff)
{
  size_t h_blkoff = 0;
  struct  ntreg_hbin_block *block = (struct ntreg_hbin_block *) ((char *) old->addr + blkoff);
  int32_t len = le32toh (block->seg_len);
  if (len < 0) {
    len = -len;
    DEBUG(2, "Attempting to copy block 0x%zx, size %d, id %c%c", blkoff, len, block->id[0], block->id[1]);
    h_blkoff = allocate_block(h, len, block->id);
    if (h_blkoff == 0) return 0;
    DEBUG(2, "New block at 0x%zx, size %d, id %c%c", h_blkoff, len, block->id[0], block->id[1]);
    memcpy(h->addr+ h_blkoff, old->addr + blkoff, len);
  } else {
    DEBUG(2, "Failed to copy block at 0x%zx", blkoff);
    return 0;
  }
  DEBUG(2, "Copy successful");
  return h_blkoff;
}

int32_t
hivex_defragment(hive_h *h, const char* name)
{
  int32_t ret = -1;
  hive_h *new_h = NULL;
  size_t BASE_BLOCK_SIZE = 4*1024;
  size_t ROOT_PARENT = 0xffff; //this entry is meaningless

  new_h = calloc (1, sizeof *new_h);
  if (new_h == NULL) {
    SET_ERRNO (ENOENT,"Hive file not found, returned NULL.");
    goto error;
  }  
  new_h->msglvl = h->msglvl;
  new_h->writable = 1; // new hive must be writable

  DEBUG(2, "Attempting to defragment %s", h->filename);
  DEBUG (2, "created handle %p", new_h);
  new_h->addr = malloc(BASE_BLOCK_SIZE); // copy base block
  if (new_h->addr == NULL) {
    SET_ERRNO (ENOENT,"Hive file not found, returned NULL.");
    goto error;
  }  
  new_h->size = BASE_BLOCK_SIZE;
  new_h->endblocks = BASE_BLOCK_SIZE;
  new_h->endpages = BASE_BLOCK_SIZE;

  memcpy(new_h->addr, h->addr, BASE_BLOCK_SIZE);
  size_t new_root = copy_block(h, new_h, h->rootoffs);
  if (fix_nk(h, new_h, new_root, ROOT_PARENT) == 0)
    DEBUG(2, "Recursively fixing root NK successful");
  else {
    DEBUG(2, "Recursively fixing root NK failed");
    SET_ERRNO (ENOTSUP,"Failed to fix root NK");
    goto error;
  }
  ret = hivex_commit(new_h, name, 0);
 error:
  free(new_h->addr);
  free(new_h);
  return ret;
}

int
hivex_close (hive_h *h)
{
  int r;

  DEBUG (1, "hivex_close");

  free (h->bitmap);
  if (!h->writable)
    munmap (h->addr, h->size);
  else
    free (h->addr);
  if (h->fd >= 0)
    r = close (h->fd);
  else
    r = 0;
  free (h->filename);
  for (int t=0; t<nr_recode_types; t++) {
    if (h->iconv_cache[t].handle != NULL) {
      iconv_close (h->iconv_cache[t].handle);
      h->iconv_cache[t].handle = NULL;
    }
  }
  free (h);

  return r;
}

int
hivex_commit (hive_h *h, const char *filename, int flags)
{
  int fd;

  if (flags != 0) {
    SET_ERRNO (EINVAL, "flags != 0");
    return -1;
  }

  CHECK_WRITABLE (-1);

  filename = filename ? : h->filename;
#ifdef O_CLOEXEC
  fd = open (filename, O_WRONLY|O_CREAT|O_TRUNC|O_NOCTTY|O_CLOEXEC|O_BINARY,
             0666);
#else
  fd = open (filename, O_WRONLY|O_CREAT|O_TRUNC|O_NOCTTY|O_BINARY, 0666);
#endif
  if (fd == -1)
    return -1;
#ifndef O_CLOEXEC
  fcntl (fd, F_SETFD, FD_CLOEXEC);
#endif

  /* Update the header fields. */
  uint32_t sequence = le32toh (h->hdr->sequence1);
  sequence++;
  h->hdr->sequence1 = htole32 (sequence);
  h->hdr->sequence2 = htole32 (sequence);
  /* XXX Ought to update h->hdr->last_modified. */
  h->hdr->blocks = htole32 (h->endpages - 0x1000);

  /* Recompute header checksum. */
  uint32_t sum = header_checksum (h);
  h->hdr->csum = htole32 (sum);

  DEBUG (2, "hivex_commit: new header checksum: 0x%x", sum);

  if (full_write (fd, h->addr, h->size) != h->size) {
    int err = errno;
    close (fd);
    errno = err;
    return -1;
  }

  if (close (fd) == -1)
    return -1;

  return 0;
}<|MERGE_RESOLUTION|>--- conflicted
+++ resolved
@@ -599,27 +599,9 @@
     //realloc may invalidate pointers
     nk = (struct ntreg_nk_record *)((char *) h->addr + blkoff);
   }
-<<<<<<< HEAD
   //3. Skip SK - duplicating increases size, caching requried
   nk->sk = 0;
 
-=======
-  //3. Copy SK - cached because seems to repeat very often
-  size_t cached_blkoff = get_sk(nk->sk);
-  if (cached_blkoff != 0) {
-    nk->sk = cached_blkoff;
-  } else {
-    size_t new_sk_off = copy_block(old, h, 0x1000 + le32toh(nk->sk));
-    //realloc may invalidate pointers
-    if (new_sk_off == 0){
-      //seeing a lot of security and hardware hives w/ bad SK blocks
-    } else {
-      nk = (struct ntreg_nk_record *)((char *) h->addr + blkoff);
-      add_sk(nk->sk, htole32(new_sk_off - 0x1000));
-      nk->sk = htole32(new_sk_off - 0x1000);
-    }
-  }
->>>>>>> b8b56bed
   //4. Class-name offset
   size_t classname_len = le32toh(nk->classname_len);
   if (classname_len > 0) {
